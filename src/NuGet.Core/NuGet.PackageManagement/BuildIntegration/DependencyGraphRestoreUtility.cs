// Copyright (c) .NET Foundation. All rights reserved.
// Licensed under the Apache License, Version 2.0. See License.txt in the project root for license information.

using System;
using System.Collections.Generic;
using System.IO;
using System.Linq;
using System.Threading;
using System.Threading.Tasks;
using NuGet.Commands;
using NuGet.Common;
using NuGet.Configuration;
using NuGet.LibraryModel;
using NuGet.Packaging;
using NuGet.Packaging.Core;
using NuGet.ProjectManagement;
using NuGet.ProjectManagement.Projects;
using NuGet.ProjectModel;
using NuGet.Protocol;
using NuGet.Protocol.Core.Types;
using NuGet.Shared;

namespace NuGet.PackageManagement
{
    /// <summary>
    /// Supporting methods for restoring sets of projects that implement <see cref="IDependencyGraphProject"/>. This
    /// code is used by Visual Studio to execute restores for solutions that have mixtures of UWP project.json,
    /// packages.config, and PackageReference-type projects.
    /// </summary>
    public static class DependencyGraphRestoreUtility
    {
        /// <summary>
        /// Restore a solution and cache the dg spec to context.
        /// </summary>
<<<<<<< HEAD
=======
        public static Task<IReadOnlyList<RestoreSummary>> RestoreAsync(
            ISolutionManager solutionManager,
            DependencyGraphCacheContext context,
            RestoreCommandProvidersCache providerCache,
            Action<SourceCacheContext> cacheContextModifier,
            IEnumerable<SourceRepository> sources,
            bool forceRestore,
            DependencyGraphSpec dgSpec,
            ILogger log,
            CancellationToken token)
        {
            return RestoreAsync(
                solutionManager,
                context,
                providerCache,
                cacheContextModifier,
                sources,
                userPackagesPath: null,
                log: log,
                forceRestore: forceRestore,
                dgSpec: dgSpec,
                token: token);
        }

        /// <summary>
        /// Restore a solution and cache the dg spec to context.
        /// </summary>
>>>>>>> dd43723e
        public static async Task<IReadOnlyList<RestoreSummary>> RestoreAsync(
            ISolutionManager solutionManager,
            DependencyGraphCacheContext context,
            RestoreCommandProvidersCache providerCache,
            Action<SourceCacheContext> cacheContextModifier,
            IEnumerable<SourceRepository> sources,
<<<<<<< HEAD
=======
            string userPackagesPath,
>>>>>>> dd43723e
            bool forceRestore,
            DependencyGraphSpec dgSpec,
            ILogger log,
            CancellationToken token)
        {
            // Check if there are actual projects to restore before running.
            if (dgSpec.Restore.Count > 0)
            {
                using (var sourceCacheContext = new SourceCacheContext())
                {
                    // Update cache context
                    cacheContextModifier(sourceCacheContext);

                    var restoreContext = GetRestoreContext(
                        context,
                        providerCache,
                        sourceCacheContext,
                        sources,
                        dgSpec,
<<<<<<< HEAD
=======
                        userPackagesPath,
>>>>>>> dd43723e
                        forceRestore);

                    var restoreSummaries = await RestoreRunner.RunAsync(restoreContext, token);

                    RestoreSummary.Log(log, restoreSummaries);

                    return restoreSummaries;
                }
            }

            return new List<RestoreSummary>();
        }

        /// <summary>
        /// Restore a dg spec. This will not update the context cache. // TODO NK - Why? :D 
        /// </summary>
        public static async Task<IReadOnlyList<RestoreSummary>> RestoreAsync(
            DependencyGraphSpec dgSpec,
            DependencyGraphCacheContext context,
            RestoreCommandProvidersCache providerCache,
            Action<SourceCacheContext> cacheContextModifier,
            IEnumerable<SourceRepository> sources,
            bool forceRestore,
            ILogger log,
            CancellationToken token)
        {
            // Check if there are actual projects to restore before running.
            if (dgSpec.Restore.Count > 0)
            {
                using (var sourceCacheContext = new SourceCacheContext())
                {
                    // Update cache context
                    cacheContextModifier(sourceCacheContext);

                    var restoreContext = GetRestoreContext(
                        context,
                        providerCache,
                        sourceCacheContext,
                        sources,
                        dgSpec,
<<<<<<< HEAD
=======
                        userPackagesPath: null,
>>>>>>> dd43723e
                        forceRestore: forceRestore);

                    var restoreSummaries = await RestoreRunner.RunAsync(restoreContext, token);

                    RestoreSummary.Log(log, restoreSummaries);

                    return restoreSummaries;
                }
            }

            return new List<RestoreSummary>();
        }

        /// <summary>
        /// Restore without writing the lock file
        /// </summary>
<<<<<<< HEAD
=======
        internal static Task<RestoreResultPair> PreviewRestoreAsync(
            ISolutionManager solutionManager,
            BuildIntegratedNuGetProject project,
            PackageSpec packageSpec,
            DependencyGraphCacheContext context,
            RestoreCommandProvidersCache providerCache,
            Action<SourceCacheContext> cacheContextModifier,
            IEnumerable<SourceRepository> sources,
            ILogger log,
            CancellationToken token)
        {
            return PreviewRestoreAsync(
                solutionManager,
                project,
                packageSpec,
                context,
                providerCache,
                cacheContextModifier,
                sources,
                userPackagesPath: null,
                log: log,
                token: token);
        }

        /// <summary>
        /// Restore without writing the lock file
        /// </summary>
>>>>>>> dd43723e
        internal static async Task<RestoreResultPair> PreviewRestoreAsync(
            ISolutionManager solutionManager,
            BuildIntegratedNuGetProject project,
            PackageSpec packageSpec,
            DependencyGraphCacheContext context,
            RestoreCommandProvidersCache providerCache,
            Action<SourceCacheContext> cacheContextModifier,
            IEnumerable<SourceRepository> sources,
<<<<<<< HEAD
=======
            string userPackagesPath,
>>>>>>> dd43723e
            ILogger log,
            CancellationToken token)
        {
            // Restoring packages
            var logger = context.Logger;

            // Add the new spec to the dg file and fill in the rest.
            var dgFile = await GetSolutionRestoreSpec(solutionManager, context);

            dgFile = dgFile.WithoutRestores()
                .WithReplacedSpec(packageSpec);

            dgFile.AddRestore(project.MSBuildProjectPath);

            using (var sourceCacheContext = new SourceCacheContext())
            {
                // Update cache context
                cacheContextModifier(sourceCacheContext);

                // Settings passed here will be used to populate the restore requests.
<<<<<<< HEAD
                var restoreContext = GetRestoreContext(context, providerCache, sourceCacheContext, sources, dgFile, false); // We don't force in preview 
=======
                var restoreContext = GetRestoreContext(context, providerCache, sourceCacheContext, sources, dgFile, userPackagesPath, false); // We don't force in preview 
>>>>>>> dd43723e

                var requests = await RestoreRunner.GetRequests(restoreContext);
                var results = await RestoreRunner.RunWithoutCommit(requests, restoreContext);
                return results.Single();
            }
        }

        /// <summary>
        /// Restore a build integrated project and update the lock file
        /// </summary>
        public static async Task<RestoreResult> RestoreProjectAsync(
            ISolutionManager solutionManager,
            BuildIntegratedNuGetProject project,
            DependencyGraphCacheContext context,
            RestoreCommandProvidersCache providerCache,
            Action<SourceCacheContext> cacheContextModifier,
            IEnumerable<SourceRepository> sources,
            ILogger log,
            CancellationToken token)
        {
            // Restore
            var specs = await project.GetPackageSpecsAsync(context);
            var spec = specs.Single(e => e.RestoreMetadata.ProjectStyle == ProjectStyle.PackageReference
                || e.RestoreMetadata.ProjectStyle == ProjectStyle.ProjectJson);

            var result = await PreviewRestoreAsync(
                solutionManager,
                project,
                spec,
                context,
                providerCache,
                cacheContextModifier,
                sources,
                log,
                token);

            // Throw before writing if this has been canceled
            token.ThrowIfCancellationRequested();

            // Write out the lock file and msbuild files
            var summary = await RestoreRunner.CommitAsync(result, token);

            RestoreSummary.Log(log, new[] { summary });

            return result.Result;
        }

        public static bool IsRestoreRequired(
            DependencyGraphSpec solutionDgSpec)
        {
            if (solutionDgSpec.Restore.Count < 1)
            {
                // Nothing to restore
                return false;
            }
            // NO Op will be checked in the restore command 
            return true;
        }

        public static async Task<PackageSpec> GetProjectSpec(IDependencyGraphProject project, DependencyGraphCacheContext context)
        {
            var specs = await project.GetPackageSpecsAsync(context);

            var projectSpec =  specs.Where(e => e.RestoreMetadata.ProjectStyle != ProjectStyle.Standalone
                && e.RestoreMetadata.ProjectStyle != ProjectStyle.DotnetCliTool)
                .FirstOrDefault();

            return projectSpec;
        }

        public static async Task<DependencyGraphSpec> GetSolutionRestoreSpec(
            ISolutionManager solutionManager,
            DependencyGraphCacheContext context)
        {
            var dgSpec = new DependencyGraphSpec();

            var projects = solutionManager.GetNuGetProjects().OfType<IDependencyGraphProject>();

            foreach (var project in projects)
            {
                var packageSpecs = await project.GetPackageSpecsAsync(context);

                foreach (var packageSpec in packageSpecs)
                {
                    dgSpec.AddProject(packageSpec);

                    if (packageSpec.RestoreMetadata.ProjectStyle == ProjectStyle.PackageReference ||
                        packageSpec.RestoreMetadata.ProjectStyle == ProjectStyle.ProjectJson ||
                        packageSpec.RestoreMetadata.ProjectStyle == ProjectStyle.DotnetCliTool ||
                        packageSpec.RestoreMetadata.ProjectStyle == ProjectStyle.Standalone)
                    {
                        dgSpec.AddRestore(packageSpec.RestoreMetadata.ProjectUniqueName);
                    }
                }
            }
            // Return dg file
            return dgSpec;
        }

        /// <summary>
        /// Create a restore context.
        /// </summary>
        private static RestoreArgs GetRestoreContext(
            DependencyGraphCacheContext context,
            RestoreCommandProvidersCache providerCache,
            SourceCacheContext sourceCacheContext,
            IEnumerable<SourceRepository> sources,
            DependencyGraphSpec dgFile,
<<<<<<< HEAD
            bool forceRestore)
        {
            var caching = new CachingSourceProvider(new PackageSourceProvider(context.Settings));
            foreach( var source in sources)
            {
                caching.AddSourceRepository(source);
            }

=======
            string userPackagesPath,
            bool forceRestore)
        {
>>>>>>> dd43723e
            var dgProvider = new DependencyGraphSpecRequestProvider(providerCache, dgFile);

            var restoreContext = new RestoreArgs()
            {
                CacheContext = sourceCacheContext,
                PreLoadedRequestProviders = new List<IPreLoadedRestoreRequestProvider>() { dgProvider },
                Log = context.Logger,
<<<<<<< HEAD
                AllowNoOp = !forceRestore,
                CachingSourceProvider = caching
=======
                SourceRepositories = sources.ToList(),
                GlobalPackagesFolder = userPackagesPath, // Optional, this will load from settings if null
                AllowNoOp = !forceRestore
>>>>>>> dd43723e
            };

            return restoreContext;
        }
    }
}<|MERGE_RESOLUTION|>--- conflicted
+++ resolved
@@ -1,4 +1,4 @@
-// Copyright (c) .NET Foundation. All rights reserved.
+﻿// Copyright (c) .NET Foundation. All rights reserved.
 // Licensed under the Apache License, Version 2.0. See License.txt in the project root for license information.
 
 using System;
@@ -32,46 +32,12 @@
         /// <summary>
         /// Restore a solution and cache the dg spec to context.
         /// </summary>
-<<<<<<< HEAD
-=======
-        public static Task<IReadOnlyList<RestoreSummary>> RestoreAsync(
-            ISolutionManager solutionManager,
-            DependencyGraphCacheContext context,
-            RestoreCommandProvidersCache providerCache,
-            Action<SourceCacheContext> cacheContextModifier,
-            IEnumerable<SourceRepository> sources,
-            bool forceRestore,
-            DependencyGraphSpec dgSpec,
-            ILogger log,
-            CancellationToken token)
-        {
-            return RestoreAsync(
-                solutionManager,
-                context,
-                providerCache,
-                cacheContextModifier,
-                sources,
-                userPackagesPath: null,
-                log: log,
-                forceRestore: forceRestore,
-                dgSpec: dgSpec,
-                token: token);
-        }
-
-        /// <summary>
-        /// Restore a solution and cache the dg spec to context.
-        /// </summary>
->>>>>>> dd43723e
         public static async Task<IReadOnlyList<RestoreSummary>> RestoreAsync(
             ISolutionManager solutionManager,
             DependencyGraphCacheContext context,
             RestoreCommandProvidersCache providerCache,
             Action<SourceCacheContext> cacheContextModifier,
             IEnumerable<SourceRepository> sources,
-<<<<<<< HEAD
-=======
-            string userPackagesPath,
->>>>>>> dd43723e
             bool forceRestore,
             DependencyGraphSpec dgSpec,
             ILogger log,
@@ -91,10 +57,6 @@
                         sourceCacheContext,
                         sources,
                         dgSpec,
-<<<<<<< HEAD
-=======
-                        userPackagesPath,
->>>>>>> dd43723e
                         forceRestore);
 
                     var restoreSummaries = await RestoreRunner.RunAsync(restoreContext, token);
@@ -109,7 +71,7 @@
         }
 
         /// <summary>
-        /// Restore a dg spec. This will not update the context cache. // TODO NK - Why? :D 
+        /// Restore a dg spec. This will not update the context cache.
         /// </summary>
         public static async Task<IReadOnlyList<RestoreSummary>> RestoreAsync(
             DependencyGraphSpec dgSpec,
@@ -135,10 +97,6 @@
                         sourceCacheContext,
                         sources,
                         dgSpec,
-<<<<<<< HEAD
-=======
-                        userPackagesPath: null,
->>>>>>> dd43723e
                         forceRestore: forceRestore);
 
                     var restoreSummaries = await RestoreRunner.RunAsync(restoreContext, token);
@@ -155,9 +113,7 @@
         /// <summary>
         /// Restore without writing the lock file
         /// </summary>
-<<<<<<< HEAD
-=======
-        internal static Task<RestoreResultPair> PreviewRestoreAsync(
+        internal static async Task<RestoreResultPair> PreviewRestoreAsync(
             ISolutionManager solutionManager,
             BuildIntegratedNuGetProject project,
             PackageSpec packageSpec,
@@ -168,38 +124,6 @@
             ILogger log,
             CancellationToken token)
         {
-            return PreviewRestoreAsync(
-                solutionManager,
-                project,
-                packageSpec,
-                context,
-                providerCache,
-                cacheContextModifier,
-                sources,
-                userPackagesPath: null,
-                log: log,
-                token: token);
-        }
-
-        /// <summary>
-        /// Restore without writing the lock file
-        /// </summary>
->>>>>>> dd43723e
-        internal static async Task<RestoreResultPair> PreviewRestoreAsync(
-            ISolutionManager solutionManager,
-            BuildIntegratedNuGetProject project,
-            PackageSpec packageSpec,
-            DependencyGraphCacheContext context,
-            RestoreCommandProvidersCache providerCache,
-            Action<SourceCacheContext> cacheContextModifier,
-            IEnumerable<SourceRepository> sources,
-<<<<<<< HEAD
-=======
-            string userPackagesPath,
->>>>>>> dd43723e
-            ILogger log,
-            CancellationToken token)
-        {
             // Restoring packages
             var logger = context.Logger;
 
@@ -217,11 +141,7 @@
                 cacheContextModifier(sourceCacheContext);
 
                 // Settings passed here will be used to populate the restore requests.
-<<<<<<< HEAD
                 var restoreContext = GetRestoreContext(context, providerCache, sourceCacheContext, sources, dgFile, false); // We don't force in preview 
-=======
-                var restoreContext = GetRestoreContext(context, providerCache, sourceCacheContext, sources, dgFile, userPackagesPath, false); // We don't force in preview 
->>>>>>> dd43723e
 
                 var requests = await RestoreRunner.GetRequests(restoreContext);
                 var results = await RestoreRunner.RunWithoutCommit(requests, restoreContext);
@@ -330,7 +250,6 @@
             SourceCacheContext sourceCacheContext,
             IEnumerable<SourceRepository> sources,
             DependencyGraphSpec dgFile,
-<<<<<<< HEAD
             bool forceRestore)
         {
             var caching = new CachingSourceProvider(new PackageSourceProvider(context.Settings));
@@ -339,11 +258,6 @@
                 caching.AddSourceRepository(source);
             }
 
-=======
-            string userPackagesPath,
-            bool forceRestore)
-        {
->>>>>>> dd43723e
             var dgProvider = new DependencyGraphSpecRequestProvider(providerCache, dgFile);
 
             var restoreContext = new RestoreArgs()
@@ -351,14 +265,8 @@
                 CacheContext = sourceCacheContext,
                 PreLoadedRequestProviders = new List<IPreLoadedRestoreRequestProvider>() { dgProvider },
                 Log = context.Logger,
-<<<<<<< HEAD
                 AllowNoOp = !forceRestore,
                 CachingSourceProvider = caching
-=======
-                SourceRepositories = sources.ToList(),
-                GlobalPackagesFolder = userPackagesPath, // Optional, this will load from settings if null
-                AllowNoOp = !forceRestore
->>>>>>> dd43723e
             };
 
             return restoreContext;
